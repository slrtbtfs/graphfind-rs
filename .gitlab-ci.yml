--- conflicted
+++ resolved
@@ -7,15 +7,9 @@
       - target/
 
 stages:
-<<<<<<< HEAD
-  - install_packages
-  - cargo
-
-=======
   - cargo
 
 
->>>>>>> 4c6ee962
 # from https://gitlab.com/dlalic/gitlab-clippy#gitlab-ci-example
 clippy:
   stage: cargo
@@ -40,24 +34,17 @@
   stage: cargo
   image: rust:latest
   script:
-<<<<<<< HEAD
     # Install script for graphviz
     - apt-get update
     - apt-get install graphviz -y
     - cargo test
 
-=======
-    - cargo test
->>>>>>> 4c6ee962
 build:
   stage: cargo
   image: rust:latest
   script:
     - cargo build --verbose
-<<<<<<< HEAD
 
-=======
->>>>>>> 4c6ee962
 # from https://www.collabora.com/news-and-blog/blog/2021/03/24/rust-integrating-llvm-source-base-code-coverage-with-gitlab/
 coverage:
   image: "rustdocker/rust:nightly"
@@ -67,11 +54,8 @@
     LLVM_PROFILE_FILE: "coverage-%p-%m.profraw"
     CARGO_INCREMENTAL: "0"
   script:
-<<<<<<< HEAD
     - apt-get update
     - apt-get install graphviz -y
-=======
->>>>>>> 4c6ee962
     - rustup component add llvm-tools-preview
     - cargo test
     # generate html report
