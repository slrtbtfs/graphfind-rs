--- conflicted
+++ resolved
@@ -3,16 +3,12 @@
 ///
 pub mod adj_graphs;
 pub mod filter_map;
-<<<<<<< HEAD
 ///
 /// Implementation of Graph on petgraph graphs.
 ///
-mod petgraph;
-=======
 mod petgraph;
 
 ///
 /// Contains auxiliary methods independent on specific Graph implementations.
 ///
-pub mod graph_helpers;
->>>>>>> e374a184
+pub mod graph_helpers;